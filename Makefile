PACKAGES=$(shell find . -name '*.go' -print0 | xargs -0 -n1 dirname | sort --unique)
<<<<<<< HEAD
LDFLAGS= -ldflags "-X main.version=0.3.1"
=======
GOFILES= vflow.go ipfix.go sflow.go netflow_v9.go options.go stats.go 
LDFLAGS= -ldflags "-X main.version=0.3.2"
>>>>>>> 36f07fdb

default: test

test:
	go test -v ./... -timeout 1m

bench:
	go test -v ./... -bench=. -timeout 2m

run: build
	cd vflow; ./vflow -sflow-workers 100 -ipfix-workers 100

debug: build
	cd vflow; ./vflow -sflow-workers 100 -ipfix-workers 100 -verbose=true

gctrace: build
	cd vflow; env GODEBUG=gctrace=1 ./vflow -sflow-workers 100 -ipfix-workers 100

lint:
	golint ./...

cyclo:
	gocyclo -over 15 $(PACKAGES)

errcheck:
	errcheck ./...

tools:
	go get github.com/golang/lint/golint
	go get github.com/kisielk/errcheck
	go get github.com/alecthomas/gocyclo

depends:
	go get -d ./...

build: depends
	cd vflow; go build $(LDFLAGS) <|MERGE_RESOLUTION|>--- conflicted
+++ resolved
@@ -1,10 +1,6 @@
 PACKAGES=$(shell find . -name '*.go' -print0 | xargs -0 -n1 dirname | sort --unique)
-<<<<<<< HEAD
-LDFLAGS= -ldflags "-X main.version=0.3.1"
-=======
-GOFILES= vflow.go ipfix.go sflow.go netflow_v9.go options.go stats.go 
 LDFLAGS= -ldflags "-X main.version=0.3.2"
->>>>>>> 36f07fdb
+
 
 default: test
 
