--- conflicted
+++ resolved
@@ -478,15 +478,9 @@
 		readLength uint16
 	)
 	r := d.reader
-<<<<<<< HEAD
 	if (t == String || t == OctetArray) && (fieldSpecifierLen == 65535) {
 		var len8 uint8
 		len8, err = r.Uint8()
-=======
-
-	for i := 0; i < len(tr.ScopeFieldSpecifiers); i++ {
-		b, err = r.Read(int(tr.ScopeFieldSpecifiers[i].Length))
->>>>>>> 5cb5d2c8
 		if err != nil {
 			return 0, err
 		} else if len8 == 255 {
@@ -540,16 +534,7 @@
 		})
 	}
 
-<<<<<<< HEAD
 	for i := 0; i < len(tr.ScopeFieldSpecifiers); i++ {
-=======
-	for i := 0; i < len(tr.FieldSpecifiers); i++ {
-		b, err = r.Read(int(tr.FieldSpecifiers[i].Length))
-		if err != nil {
-			return nil, err
-		}
-
->>>>>>> 5cb5d2c8
 		m, ok := InfoModel[ElementKey{
 			tr.FieldSpecifiers[i].EnterpriseNo,
 			tr.FieldSpecifiers[i].ElementID,
